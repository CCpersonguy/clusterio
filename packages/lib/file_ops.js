/**
 * @module lib/file_ops
 */
"use strict";
const fs = require("fs-extra");
const path = require("path");
const crypto = require("crypto"); // needed for getTempFile
/**
 * Returns the newest file in a directory
 *
 * @param {string} directory - The directory to look for the newest file in.
 * @param {function(string): boolean} filter -
 *     Optional function to filter out files to ignore.  Should return true
 *     if the file is to be considered.
 * @returns {?string}
 *     Name of the file with the newest timestamp or null if the
 *     directory contains no files.
 */
async function getNewestFile(directory, filter = (name) => true) {
	let newestTime = new Date(0);
	let newestFile = null;
	for (let entry of await fs.readdir(directory, { withFileTypes: true })) {
		if (entry.isFile()) {
			let stat = await fs.stat(path.join(directory, entry.name));
			if (filter(entry.name) && stat.mtime > newestTime) {
				newestTime = stat.mtime;
				newestFile = entry.name;
			}
		}
	}

	return newestFile;
}

/**
 * Modifies name in case it already exisist at the given directory
 *
 * Checks the directory passed if it already contains a file or folder with
 * the given name, if it does not returns name unmodified, otherwise it
 * returns a modified name that does not exist in the directory.
 *
 * Warning: this function should not be relied upon to be accurate for
 * security sensitive applications.  The selection process is inherently
 * racy and a file or folder may have been created in the folder by the time
 * this function returns.
 *
 * @param {string} directory - directory to check in.
 * @param {string} name - file name to check for, may have extension.
 * @param {string} extension - dot extension used for the file name.
 * @returns {string} modified name with extension that likely does not exist
 *     in the folder
 */
async function findUnusedName(directory, name, extension = "") {
	if (extension && name.endsWith(extension)) {
		name = name.slice(0, -extension.length);
	}

	while (true) {
		if (!await fs.pathExists(path.join(directory, `${name}${extension}`))) {
			return `${name}${extension}`;
		}

		let match = /^(.*?)(-(\d+))?$/.exec(name);
		if (!match[2]) {
			name = `${match[1]}-2`;
		} else {
			name = `${match[1]}-${Number.parseInt(match[3], 10) + 1}`;
		}
	}
}

<<<<<<< HEAD
async function getTempFile(prefix, suffix, tmpdir) {
	prefix = (typeof prefix !== "undefined") ? prefix : "tmp.";
	suffix = (typeof suffix !== "undefined") ? suffix : "";
	tmpdir = (typeof tmpdir !== "undefined") ? tmpdir : "./";
	let fileName = path.join(prefix + crypto.randomBytes(16).toString("hex") + suffix);
	let freeFile = await findUnusedName(tmpdir, fileName);
	let fullPath = path.join(tmpdir, freeFile);
	return fullPath;
=======
/**
 * Safely write data to a file
 *
 * Same as fs-extra.outputFile except the data is written to a temporary
 * file that's renamed over the target file.  The name of the temporary file
 * is the same as the target file with the suffix `.tmp` added.
 *
 * If the operation fails it may leave behind the temporary file.  This
 * should not be too much of an issue as the next time the same file is
 * written the temporary will be overwritten and renamed to the target file.
 *
 * @param {string} file - Path to file to write.
 * @param {string|Buffer} data - Content to write.
 * @param {object|string} options - see fs.writeFile, `flag` must not be set.
 */
async function safeOutputFile(file, data, options={}) {
	let temporary = `${file}.tmp`;
	await fs.outputFile(temporary, data, options);
	await fs.rename(temporary, file);
>>>>>>> 3b8e89ea
}

module.exports = {
	getNewestFile,
	findUnusedName,
<<<<<<< HEAD
	getTempFile,
=======
	safeOutputFile,
>>>>>>> 3b8e89ea
};<|MERGE_RESOLUTION|>--- conflicted
+++ resolved
@@ -68,8 +68,16 @@
 		}
 	}
 }
-
-<<<<<<< HEAD
+/*
+ * Warning: this function should not be relied upon to be accurate for
+ * security sensitive applications.  The selection process is inherently
+ * racy and a file or folder may have been created in the folder by the time
+ * this function returns.
+ *
+ * @param {string} prefix - Prefix for file
+ * @param {string} suffix - Suffix for file
+ * @param {string} tmpdir - Directory for temp file
+*/
 async function getTempFile(prefix, suffix, tmpdir) {
 	prefix = (typeof prefix !== "undefined") ? prefix : "tmp.";
 	suffix = (typeof suffix !== "undefined") ? suffix : "";
@@ -78,7 +86,7 @@
 	let freeFile = await findUnusedName(tmpdir, fileName);
 	let fullPath = path.join(tmpdir, freeFile);
 	return fullPath;
-=======
+
 /**
  * Safely write data to a file
  *
@@ -98,15 +106,11 @@
 	let temporary = `${file}.tmp`;
 	await fs.outputFile(temporary, data, options);
 	await fs.rename(temporary, file);
->>>>>>> 3b8e89ea
 }
 
 module.exports = {
 	getNewestFile,
 	findUnusedName,
-<<<<<<< HEAD
 	getTempFile,
-=======
 	safeOutputFile,
->>>>>>> 3b8e89ea
 };